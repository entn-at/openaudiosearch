import os
import subprocess
import wget
import zipfile
import shutil
import tempfile

from app.config import config

from app.jobs.spacy_pipe import get_spacy_path, spacy_model

def download(url, path):
    p = subprocess.Popen(["curl", "--insecure", "--output", path, url], stderr=subprocess.PIPE, stdout=subprocess.PIPE)
    p.wait()


def extract(filepath):
    path, _ = os.path.split(filepath)
    with zipfile.ZipFile(filepath) as zip_ref:
        zip_ref.extractall(path)
    os.remove(filepath)
        
def download_all_models():
    download_vosk_models()
    download_spacy_models()


def download_spacy_models():
    # spacy models are python pip packages.
    # this downloads the model to a tempdir, and then copies the path
    # to storage_path/models/spacy. this path is added to sys.path in the
    # spacy constructor at runtime.

    spacy_path = get_spacy_path()
    os.makedirs(spacy_path, exist_ok=True)
    pip_options = f'--prefix="{spacy_path}"'
    command = f'python -m spacy download {spacy_model} {pip_options}'
    os.system(command)
    #  spa
    #  ls = os.listdir(os.path.join(tempdir, 'lib'))
    #  #  path = os.path.join(tempdir, f'lib/{ls[0]}/site-packages')
    #  path = tempdir
    #  target = os.path.join(config.storage_path, 'models', 'spacy')
    #  shutil.copytree(path, target)
    #  shutil.rmtree(tempdir)


def download_vosk_models():
    models = {
        "vosk-model-spk-0.4": "https://alphacephei.com/vosk/models/vosk-model-spk-0.4.zip",
<<<<<<< HEAD
        "vosk-model-de-0.6": "https://alphacephei.com/vosk/models/vosk-model-de-0.6.zip",
        "vosk-recasepunc-de-0.21": "https://alphacephei.com/vosk/models/vosk-recasepunc-de-0.21.zip"
=======
        "vosk-model-de-0.21": "https://alphacephei.com/vosk/models/vosk-model-de-0.21.zip"
>>>>>>> a49bf2e7
    }

    models_path = os.path.join(config.storage_path, "models")
    if not os.path.isdir(models_path):
        os.makedirs(models_path)

    for model in models:
        target_dir = os.path.join(models_path, model)
        target_filepath = os.path.join(models_path, model + ".zip")
        if not os.path.isdir(target_dir):
            print(f'Downloading {models[model]}')
            print(f'Downloading to {target_filepath}')
            download(models[model], target_filepath)
            os.makedirs(target_dir)
            extract(target_filepath)
        else:
            print(f'Skipping {models[model]}')


if __name__ == "__main__":
    download_all_models()<|MERGE_RESOLUTION|>--- conflicted
+++ resolved
@@ -48,12 +48,8 @@
 def download_vosk_models():
     models = {
         "vosk-model-spk-0.4": "https://alphacephei.com/vosk/models/vosk-model-spk-0.4.zip",
-<<<<<<< HEAD
-        "vosk-model-de-0.6": "https://alphacephei.com/vosk/models/vosk-model-de-0.6.zip",
+        "vosk-model-de-0.21": "https://alphacephei.com/vosk/models/vosk-model-de-0.21.zip",
         "vosk-recasepunc-de-0.21": "https://alphacephei.com/vosk/models/vosk-recasepunc-de-0.21.zip"
-=======
-        "vosk-model-de-0.21": "https://alphacephei.com/vosk/models/vosk-model-de-0.21.zip"
->>>>>>> a49bf2e7
     }
 
     models_path = os.path.join(config.storage_path, "models")
