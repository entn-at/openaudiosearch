import logging
import time
import os
from urllib.parse import urlparse, urlunparse
from pathlib import Path

DEFAULT_OAS_URL = 'http://admin:password@localhost:8080/api/v1'

def base_path():
    self_path = Path(os.path.dirname(os.path.abspath(__file__)))
    base_path = self_path.parent.parent
    return base_path

def default_storage_dir():
    return os.path.join(base_path(), 'data/oas')

<<<<<<< HEAD
class Config(object):
    def __init__(self):
        self.base_url = os.environ.get("OAS_URL") or DEFAULT_OAS_URL
        self.storage_path = os.environ.get("OAS_STORAGE") or default_storage_dir() 
        self.log_level = os.environ.get('LOG', 'INFO')
        self.log_file = os.environ.get('OAS_LOGFILE') or os.path.join(self.storage_path, 'oas-worker.log')
        self.model = 'vosk-model-de-0.6'
        self.recase_model = 'vosk-recasepunc-de-0.21/checkpoint'
        self.model_path = os.path.join(self.storage_path, "models")
=======
def default_frontend_path():
    return os.path.join(base_path(), 'frontend/dist')

class Settings(BaseSettings):
    # general settings
    storage_path: str = default_data_dir()
    model: str = 'vosk-model-de-0.21'
    model_path: str = ''
    log_level: str = 'info'

    oas_url: str = 'http://admin:password@localhost:8080/api/v1'
    redis_url: RedisDsn = 'redis://localhost:6379/0'

    # set to 1 to enable development mode
    # (hot reload code on changes)
    oas_dev: bool = False
>>>>>>> a49bf2e7

        try:
            self.base_url_parsed = urlparse(self.base_url, 'http')
        except BaseException as err:
            logging.error(f"Failed to parse OAS_URL: {err}")

    def local_dir(self, path):
        return os.path.join(self.storage_path, path)


config = Config()<|MERGE_RESOLUTION|>--- conflicted
+++ resolved
@@ -14,40 +14,22 @@
 def default_storage_dir():
     return os.path.join(base_path(), 'data/oas')
 
-<<<<<<< HEAD
 class Config(object):
     def __init__(self):
         self.base_url = os.environ.get("OAS_URL") or DEFAULT_OAS_URL
         self.storage_path = os.environ.get("OAS_STORAGE") or default_storage_dir() 
         self.log_level = os.environ.get('LOG', 'INFO')
         self.log_file = os.environ.get('OAS_LOGFILE') or os.path.join(self.storage_path, 'oas-worker.log')
-        self.model = 'vosk-model-de-0.6'
+        self.model = 'vosk-model-de-0.21'
         self.recase_model = 'vosk-recasepunc-de-0.21/checkpoint'
         self.model_path = os.path.join(self.storage_path, "models")
-=======
-def default_frontend_path():
-    return os.path.join(base_path(), 'frontend/dist')
-
-class Settings(BaseSettings):
-    # general settings
-    storage_path: str = default_data_dir()
-    model: str = 'vosk-model-de-0.21'
-    model_path: str = ''
-    log_level: str = 'info'
-
-    oas_url: str = 'http://admin:password@localhost:8080/api/v1'
-    redis_url: RedisDsn = 'redis://localhost:6379/0'
-
-    # set to 1 to enable development mode
-    # (hot reload code on changes)
-    oas_dev: bool = False
->>>>>>> a49bf2e7
 
         try:
             self.base_url_parsed = urlparse(self.base_url, 'http')
         except BaseException as err:
             logging.error(f"Failed to parse OAS_URL: {err}")
 
+
     def local_dir(self, path):
         return os.path.join(self.storage_path, path)
 
