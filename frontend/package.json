{
  "name": "open-audio-search-frontend",
  "private": true,
  "version": "0.1.0",
  "description": "",
  "main": "src/index.js",
  "scripts": {
    "start": "NODE_ENV=development webpack-dev-server --hot",
    "build": "npm run clear && cross-env NODE_ENV=production webpack",
    "clear": "rimraf ./dist",
    "lint": "standardx ./src/**/*.{ts,tsx}"
  },
  "keywords": [],
  "author": "",
  "license": "GPL-3.0",
  "dependencies": {
<<<<<<< HEAD
    "@appbaseio/reactivesearch": "^3.17.0",
    "@chakra-ui/core": "^1.0.0-rc.8",
=======
    "@chakra-ui/react": "^1.6.0",
    "@emotion/react": "^11",
    "@emotion/styled": "^11",
>>>>>>> e614d8f1
    "classnames": "^2.2.6",
    "debug": "^4.1.1",
    "framer-motion": "^4",
    "react": "^16.13.1",
    "react-dom": "^16.13.1",
    "react-hook-form": "^5.1.1",
    "react-icons": "^3.11.0",
    "react-json-view": "^1.19.1",
    "react-router": "^5.1.2",
    "react-router-dom": "^5.1.2",
    "swr": "^0.3.7"
  },
  "devDependencies": {
    "@babel/cli": "^7.11.6",
    "@babel/core": "^7.12.3",
    "@babel/preset-env": "^7.12.1",
    "@babel/preset-react": "^7.10.4",
    "@babel/preset-typescript": "^7.10.4",
    "@pmmmwh/react-refresh-webpack-plugin": "^0.4.2",
    "@typescript-eslint/eslint-plugin": "^4.4.1",
    "@typescript-eslint/parser": "^4.4.1",
    "babel-loader": "^8.1.0",
    "core-js": "^3.6.5",
    "cross-env": "^7.0.2",
    "css-loader": "^5.0.0",
    "eslint-loader": "^4.0.2",
    "file-loader": "^6.2.0",
    "html-webpack-plugin": "^4.5.0",
    "react-refresh": "^0.9.0",
    "rimraf": "^3.0.2",
    "standardx": "^5.0.0",
    "style-loader": "^2.0.0",
    "typescript": "^4.0.3",
    "webpack": "^4.44.2",
    "webpack-cli": "^3.3.12",
    "webpack-dev-server": "^3.11.0"
  },
  "standard": {
    "env": {
      "browser": true
    }
  }
}<|MERGE_RESOLUTION|>--- conflicted
+++ resolved
@@ -14,14 +14,10 @@
   "author": "",
   "license": "GPL-3.0",
   "dependencies": {
-<<<<<<< HEAD
     "@appbaseio/reactivesearch": "^3.17.0",
-    "@chakra-ui/core": "^1.0.0-rc.8",
-=======
     "@chakra-ui/react": "^1.6.0",
     "@emotion/react": "^11",
     "@emotion/styled": "^11",
->>>>>>> e614d8f1
     "classnames": "^2.2.6",
     "debug": "^4.1.1",
     "framer-motion": "^4",
