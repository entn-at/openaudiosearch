use anyhow::Context;
use clap::Clap;
use futures::stream::StreamExt;
use oas_common::types::Media;
use oas_common::Record;
use oas_core::rss::manager::{run_manager, FeedManagerOpts};
use oas_core::server::{run_server, ServerOpts};
use oas_core::types::Post;
use oas_core::util::debug_print_records;
use oas_core::{couch, index, rss, tasks};
use oas_core::{Runtime, State};
use std::time;

#[derive(Clap)]
struct Args {
    #[clap(subcommand)]
    pub command: Command,

    /// Elasticsearch URL
    #[clap(long, env = "ELASTICSEARCH_URL")]
    pub elasticsearch_url: Option<String>,

    /// CouchDB URL
    #[clap(long, env = "COUCHDB_URL")]
    pub couchdb_url: Option<String>,

    /// Redis URL
    #[clap(long, env = "REDIS_URL")]
    pub redis_url: Option<String>,

    /// Bind HTTP server to host
    #[clap(long, env = "HTTP_HOST")]
    pub http_host: Option<String>,

    /// Bind HTTP server to port
    #[clap(long, env = "HTTP_PORT")]
    pub http_port: Option<u16>,

    /// Path to mapping file
    #[clap(long, env = "MAPPING_FILE")]
    pub mapping_file: Option<String>,
}

#[derive(Clap)]
enum Command {
    /// Watch and show print changes from the CouchDB feed
    Watch(WatchOpts),
    /// Print all docs from CouchDB
    List(ListOpts),
    Debug,
    /// Run the indexing pipeline
    Index(IndexOpts),
    /// Search for records
    Search(SearchOpts),
    /// Fetch a RSS feed
    Feed(FeedCommands),
    /// Create a test task
    Task(tasks::TaskOpts),
    /// Run the HTTP API server
    Server(ServerOpts),
    /// Run all services
    Run,
}

#[derive(Clap)]
struct FeedCommands {
    /// Subcommand
    #[clap(subcommand)]
    command: FeedCommand,
}

#[derive(Clap)]
enum FeedCommand {
    /// Fetch a feed by URL.
    Fetch(rss::ops::FetchOpts),
    /// Fetch and crawl a feed by URL (increasing offset param).
    Crawl(rss::ops::CrawlOpts),
    /// Watch on CouchDB changes stream for new feeds
    Watch(FeedManagerOpts),
}

#[derive(Clap)]
struct IndexOpts {
    /// Run forever in daemon mode
    #[clap(short, long)]
    daemon: bool,

    /// Delete and recreate the index
    #[clap(long)]
    recreate: bool,

    /// Re-index a single post by id.
    #[clap(long)]
    post_id: Option<String>,
}

impl IndexOpts {
    pub fn run_forever() -> Self {
        Self {
            daemon: true,
            recreate: false,
            post_id: None,
        }
    }
}

#[derive(Clap)]
struct WatchOpts {
    /// Rev to start the watch stream at.
    since: Option<String>,
}

#[derive(Clap)]
struct SearchOpts {
    /// Search query
    query: String,
    /// Print results as JSON
    #[clap(short, long)]
    json: bool,
}

#[derive(Clap)]
struct ListOpts {
    /// ID prefix (type)
    prefix: Option<String>,
    // Output as JSON
    // #[clap(long)]
    // json: bool,
}

fn setup() -> anyhow::Result<()> {
    if std::env::var("RUST_LOG").is_err() {
        std::env::set_var("RUST_LOG", "oas=info")
    }
    env_logger::init();
    Ok(())
}

#[tokio::main]
async fn main() -> anyhow::Result<()> {
    setup()?;
    let args = Args::parse();

    let db = couch::CouchDB::with_url(args.couchdb_url.as_deref())?;
    let index_manager = index::IndexManager::with_url(args.elasticsearch_url.as_deref())?;
    let tasks = tasks::CeleryManager::with_url(args.redis_url.as_deref())?;

    let state = State {
        db,
        index_manager,
        tasks,
    };

    let now = time::Instant::now();
    let result = match args.command {
        Command::Watch(opts) => run_watch(state, opts).await,
        Command::List(opts) => run_list(state, opts).await,
        Command::Debug => run_debug(state).await,
        Command::Index(opts) => run_index(state, opts).await,
        Command::Search(opts) => run_search(state, opts).await,
        Command::Feed(opts) => run_feed(state, opts.command).await,
        Command::Task(opts) => run_task(state, opts).await,
        Command::Server(opts) => run_server(state, opts).await,
        Command::Run => run_all(state, args).await,
    };
    log::debug!("command took {}", humantime::format_duration(now.elapsed()));
    result
}

<<<<<<< HEAD
async fn run_all(mut state: State, args: Args) -> anyhow::Result<()> {
    let server_opts = ServerOpts {
        host: args.http_host,
        port: args.http_port,
    };
    let feed_manager_opts = FeedManagerOpts {
        mapping_file: args.mapping_file,
    };

    state.init_all().await?;
=======
async fn run_all(mut state: State, server_opts: ServerOpts) -> anyhow::Result<()> {
    use oas_core::tasks::changes::process_changes;
    state.init_all().await?;
    let server_task = task::spawn(run_server(state.clone(), server_opts));
    let index_task = task::spawn(run_index(state.clone(), IndexOpts::run_forever()));
    // let task_manager = state.tasks.clone();
    // let db = state.db.clone();
    let create_tasks_task =
        task::spawn(process_changes(state.tasks.clone(), state.db.clone(), true));
    let feed_task = task::spawn(run_feed(state, FeedCommand::Watch));
>>>>>>> e36ecfc0

    // A simple abstraction to run tasks and log their results in case of errors.
    let mut runtime = Runtime::new();
    runtime.spawn("server", run_server(state.clone(), server_opts));
    runtime.spawn("index", run_index(state.clone(), IndexOpts::run_forever()));
    runtime.spawn(
        "feed_watcher",
        run_feed(state, FeedCommand::Watch(feed_manager_opts)),
    );
    // This calls std::process::exit() on ctrl_c signal.
    // TODO: We might need cancel signals into the tasks for some tasks.
    runtime.spawn("exit", run_exit());

<<<<<<< HEAD
    // This runs until all tasks are finished, i.e. forever.
    runtime.run().await;
=======
    server_task.await??;
    index_task.await??;
    feed_task.await??;
    create_tasks_task.await??;
    exit_task.await?;
>>>>>>> e36ecfc0
    Ok(())
}

async fn run_exit() -> anyhow::Result<()> {
    tokio::signal::ctrl_c()
        .await
        .expect("Failed to listen for cancel event");
    std::process::exit(0)
}

async fn run_task(state: State, opts: tasks::TaskOpts) -> anyhow::Result<()> {
    tasks::run_celery(state, opts).await?;
    Ok(())
}

async fn run_list(state: State, opts: ListOpts) -> anyhow::Result<()> {
    let db = state.db;
    let docs = match opts.prefix {
        Some(prefix) => db.get_all_with_prefix(&prefix).await?,
        None => db.get_all().await?,
    };
    let len = docs.rows.len();
    for doc in docs.rows() {
        println!("{}", serde_json::to_string(&doc).unwrap());
    }
    log::info!("total {}", len);
    Ok(())
}

async fn run_debug(state: State) -> anyhow::Result<()> {
    eprintln!("OAS debug -- nothing here");
    tasks::changes::process_changes(state.tasks, state.db, false).await?;
    // let id = std::env::var("ID").unwrap();
    // let post_index = state.index_manager.post_index();
    // let iters = 1000usize;
    // for _ in 0..iters {
    //     let now = time::Instant::now();
    //     let res = post_index.find_posts_for_medias(&[&id]).await?;
    //     eprintln!("res {:?}", res);
    //     eprintln!("took {}", humantime::format_duration(now.elapsed()));
    // }
    Ok(())
}

async fn run_watch(state: State, opts: WatchOpts) -> anyhow::Result<()> {
    let db = state.db;
    let mut stream = db.changes(opts.since);
    stream.set_infinite(true);
    while let Some(event) = stream.next().await {
        let event = event?;
        if let Some(doc) = event.doc {
            let record = doc.into_typed_record::<Media>();
            eprintln!("record: {:#?}", record);
        }
    }
    Ok(())
}

async fn run_index(state: State, opts: IndexOpts) -> anyhow::Result<()> {
    let manager = state.index_manager;

    let init_opts = match opts.recreate {
        true => index::InitOpts::delete_all(),
        false => index::InitOpts::default(),
    };

    manager
        .init(init_opts)
        .await
        .with_context(|| format!("Failed to initializer Elasticsearch index"))?;
    match opts.post_id {
        Some(post_id) => {
            let post_index = manager.post_index();
            post_index.index_post_by_id(&state.db, &post_id).await?;
        }
        None => {
            manager.index_changes(&state.db, opts.daemon).await?;
        }
    }
    Ok(())
}

async fn run_search(state: State, opts: SearchOpts) -> anyhow::Result<()> {
    let index = state.index_manager.post_index();
    let records = index
        .index()
        .find_records_with_text_query(&opts.query)
        .await?;
    let records: Vec<Record<Post>> = records
        .into_iter()
        .filter_map(|r| r.into_typed_record::<Post>().ok())
        .collect();
    if opts.json {
        println!("{}", serde_json::to_string(&records)?);
    } else {
        debug_print_records(&records[..]);
    }
    Ok(())
}

async fn run_feed(state: State, command: FeedCommand) -> anyhow::Result<()> {
    state.db.init().await?;
    match command {
        FeedCommand::Fetch(opts) => {
            rss::ops::fetch_and_save(&state.db, &opts).await?;
        }
        FeedCommand::Crawl(opts) => {
            rss::ops::crawl_and_save(&state.db, &opts).await?;
        }
        FeedCommand::Watch(opts) => {
            run_manager(&state.db, opts).await?;
        }
    };
    Ok(())
}<|MERGE_RESOLUTION|>--- conflicted
+++ resolved
@@ -167,7 +167,6 @@
     result
 }
 
-<<<<<<< HEAD
 async fn run_all(mut state: State, args: Args) -> anyhow::Result<()> {
     let server_opts = ServerOpts {
         host: args.http_host,
@@ -178,23 +177,15 @@
     };
 
     state.init_all().await?;
-=======
-async fn run_all(mut state: State, server_opts: ServerOpts) -> anyhow::Result<()> {
-    use oas_core::tasks::changes::process_changes;
-    state.init_all().await?;
-    let server_task = task::spawn(run_server(state.clone(), server_opts));
-    let index_task = task::spawn(run_index(state.clone(), IndexOpts::run_forever()));
-    // let task_manager = state.tasks.clone();
-    // let db = state.db.clone();
-    let create_tasks_task =
-        task::spawn(process_changes(state.tasks.clone(), state.db.clone(), true));
-    let feed_task = task::spawn(run_feed(state, FeedCommand::Watch));
->>>>>>> e36ecfc0
 
     // A simple abstraction to run tasks and log their results in case of errors.
     let mut runtime = Runtime::new();
     runtime.spawn("server", run_server(state.clone(), server_opts));
     runtime.spawn("index", run_index(state.clone(), IndexOpts::run_forever()));
+    runtime.spawn(
+        "tasks",
+        tasks::changes::process_changes(state.tasks.clone(), state.db.clone(), true),
+    );
     runtime.spawn(
         "feed_watcher",
         run_feed(state, FeedCommand::Watch(feed_manager_opts)),
@@ -203,16 +194,9 @@
     // TODO: We might need cancel signals into the tasks for some tasks.
     runtime.spawn("exit", run_exit());
 
-<<<<<<< HEAD
     // This runs until all tasks are finished, i.e. forever.
     runtime.run().await;
-=======
-    server_task.await??;
-    index_task.await??;
-    feed_task.await??;
-    create_tasks_task.await??;
-    exit_task.await?;
->>>>>>> e36ecfc0
+
     Ok(())
 }
 
