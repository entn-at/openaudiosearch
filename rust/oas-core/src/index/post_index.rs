use anyhow::Context;
use elasticsearch::Elasticsearch;
use oas_common::types::{Media, Post, Transcript};
use oas_common::{Record, RecordMap, Resolver};
use oas_common::{TypedValue, UntypedRecord};
use serde_json::json;
use std::collections::HashSet;
use std::sync::Arc;
use std::time;

use super::elastic::BulkPutResponse;
use super::{Index, IndexError};
use crate::couch::CouchDB;

#[derive(Debug, Clone)]
pub struct PostIndex {
    pub(super) index: Arc<Index>,
}

impl PostIndex {
    pub fn new(index: Arc<Index>) -> Self {
        Self { index }
    }

    pub fn index(&self) -> &Arc<Index> {
        &self.index
    }

    pub fn client(&self) -> &Elasticsearch {
        &self.index().client()
    }

    pub fn name(&self) -> &str {
        self.index().name()
    }

    /// Find all posts that reference any of a list of media ids.
    pub async fn find_posts_for_medias(
        &self,
        media_ids: &[&str],
    ) -> Result<Vec<String>, IndexError> {
        let query = json!({
            "query": {
                "nested": {
                    "path": "media",
                    "score_mode": "avg",
                    "query": {
                        "terms": { "media.$meta.id": media_ids }
                    }
                }
            }
        });
        let res = self.index.query_records(query).await?;
        let ids = res.iter().map(|r| r.guid().to_string()).collect();
        Ok(ids)
    }

    pub async fn index_post_by_id(
        &self,
        db: &CouchDB,
        id: &str,
    ) -> anyhow::Result<BulkPutResponse> {
        let id = format!("{}_{}", Post::NAME, id);
        let mut post = db.get_record::<Post>(&id).await?;
        post.resolve_refs(&db).await?;
        if let Some(transcript) = generate_transcript_for_post(&post) {
            post.value.transcript = Some(transcript);
        } else {
        }
        let res = self.index.put_typed_records(&[post]).await?;
        Ok(res)
    }

    pub async fn index_changes(
        &self,
        db: &CouchDB,
        changes: &[UntypedRecord],
    ) -> anyhow::Result<()> {
        let now = time::Instant::now();
<<<<<<< HEAD
        let mut posts = HashMap::new();
        let mut medias_with_posts = HashSet::new();
        let mut medias_without_posts = HashSet::new();
        for record in changes {
            match record.typ() {
                Media::NAME => {
                    medias_without_posts.insert(record.guid().to_string());
                }
                Post::NAME => {
                    match  record.clone().into_typed_record::<Post>() {
                        Ok(record) => {
                            for media in &record.value.media {
                                medias_with_posts.insert(media.id().to_string());
                            }
                            posts.insert(record.guid().to_string(), record);
                        }
                        Err(err) => {
                            log::error!("Failed to upcast record {}: {:?}", record.guid(), err);
                        }
                    }
=======

        let mut sorted =
            RecordMap::from_untyped(changes.to_vec()).context("Failed to upcast records")?;
        let mut posts = sorted.into_hashmap::<Post>();
        let medias = sorted.into_hashmap::<Media>();
        let posts_from_changes_len = posts.len();

        let medias_in_posts: HashSet<String> = posts
            .values()
            .map(|post| post.value.media.iter())
            .flatten()
            .map(|media| media.guid().to_string())
            .collect();

        let media_guids_without_posts: Vec<&str> = medias
            .iter()
            .filter_map(|(guid, _record)| {
                if !medias_in_posts.contains(guid.as_str()) {
                    Some(guid.as_str())
                } else {
                    None
>>>>>>> 6a30bde4
                }
            })
            .collect();

        log::trace!(
            "Query for affected posts for medias: {}",
            media_guids_without_posts.join(", ")
        );

        let affected_post_guids = self
            .find_posts_for_medias(&media_guids_without_posts[..])
            .await
            .context("Failed to query for affected posts")?;
        let affected_post_guids: Vec<&str> =
            affected_post_guids.iter().map(|s| s.as_str()).collect();

        log::trace!(
            "Got affected {} posts: {}",
            affected_post_guids.len(),
            affected_post_guids.join(", ")
        );

        let affected_posts = db
            .get_many_records::<Post>(&affected_post_guids[..])
            .await
            .context("Failed to get posts for medias")?;

        for post in affected_posts.into_iter() {
            posts.insert(post.guid().to_string(), post);
        }

        let mut posts: Vec<_> = posts.into_iter().map(|(_id, v)| v).collect();
        log::trace!("About to index {} posts", posts.len());

        // Resolve all unresolved media references.
        let resolve_result = db.resolve_all_refs(&mut posts.as_mut_slice()).await;
        match resolve_result {
            Err(errs) => {
                log::error!("{}", errs);
                for err in errs.0 {
                    log::debug!("  {}", err);
                }
            }
            _ => {}
        }

        // Build the transcript for a post.
        for post in posts.iter_mut() {
            if let Some(transcript) = generate_transcript_for_post(&post) {
                post.value.transcript = Some(transcript);
            }
        }

        // Index all records.
        let res = self.index.put_typed_records(&posts).await;
        report_indexing_results(&res);
        let res = res.context("Failed to write records to index")?;
        let stats = res.stats();
        log::debug!(
            "indexed {} changes as {} posts in {} (errors {}, {} post direct updates, {} media updates resulting in {} post updates)", 
            changes.len(),
            posts.len(),
            humantime::format_duration(now.elapsed()),
            stats.errors,
            posts_from_changes_len,
            medias.len(),
            posts.len() - posts_from_changes_len
        );

        Ok(())
    }
}

fn report_indexing_results(res: &Result<BulkPutResponse, IndexError>) {
    match res {
        Err(err) => {
            log::error!("Failed to index records: {}", err);
        }
        Ok(res) => {
            let stats = res.stats();
            match res.errors {
                true => {
                    log::error!("Index failed for {} docs", stats.errors);
                    if let Some((id, err)) = stats.first_error {
                        log::error!(
                            "First error occured on doc {}: {} {}",
                            id,
                            err.r#type,
                            err.reason
                        );
                    }

                    for error in res.errors() {
                        log::debug!(
                            "Index fail for doc {}: {} {}",
                            error.0,
                            error.1.r#type,
                            error.1.reason
                        );
                    }
                }
                _ => {}
            }
        }
    }
}

fn generate_transcript_for_post(post: &Record<Post>) -> Option<String> {
    let mut post_transcript = "".to_string();
    for (i, media_ref) in post.value.media.iter().enumerate() {
        if let Some(media_record) = media_ref.record() {
            if let Some(transcript) = &media_record.value.transcript {
                let media_transcript = generate_transcript_token_string(&transcript, i);
                post_transcript += " ";
                post_transcript += &media_transcript;
            }
        }
    }
    if post_transcript.is_empty() {
        None
    } else {
        Some(post_transcript)
    }
}

fn generate_transcript_token_string(transcript: &Transcript, id: usize) -> String {
    let mut tokens = vec![];
    for part in transcript.parts.iter() {
        let token = format!(
            "{}|{}:{}:{}:{}",
            part.word, part.start, part.end, part.conf, id
        );
        tokens.push(token);
    }
    let merged = tokens.join(" ");
    merged
}

// fn transform_post_for_elastic(post: &Record<Post>) -> serde_json::Result<serde_json::Value> {
//     let mut value = serde_json::to_value(&post)?;
//     let obj = value.as_object_mut().unwrap();
//     obj.insert("transcript".to_string(), build_post_transcript(&post));
//     Ok(value)
// }

// pub struct Part {
//     media_id: usize,
//     start: f32,
//     end: f32,
//     conf: f32,
//     text: String,
// }

// fn build_post_transcript(post: &Record<Post>) -> serde_json::Value {
//     // let medias: Vec<&Record<Media>> = post
//     let transcripts: Vec<serde_json::Value> = post
//         .value
//         .media
//         .iter()
//         .filter_map(|media| media.record())
//         .map(|media| build_media_transcript(media))
//         .flatten()
//         .collect();
//     // let transcripts: Vec<Vec<_>> = medias
//     //     .iter()
//     //     .map(|media| build_media_transcript(media))
//     //     .collect();
//     // let transcripts: Vec<serde_json::Value> = transcripts.into_iter().flatten().collect();
//     serde_json::Value::Array(transcripts)
// }

// fn build_media_transcript(media: &Record<Media>) -> Vec<serde_json::Value> {
//     vec![]
// }<|MERGE_RESOLUTION|>--- conflicted
+++ resolved
@@ -77,29 +77,6 @@
         changes: &[UntypedRecord],
     ) -> anyhow::Result<()> {
         let now = time::Instant::now();
-<<<<<<< HEAD
-        let mut posts = HashMap::new();
-        let mut medias_with_posts = HashSet::new();
-        let mut medias_without_posts = HashSet::new();
-        for record in changes {
-            match record.typ() {
-                Media::NAME => {
-                    medias_without_posts.insert(record.guid().to_string());
-                }
-                Post::NAME => {
-                    match  record.clone().into_typed_record::<Post>() {
-                        Ok(record) => {
-                            for media in &record.value.media {
-                                medias_with_posts.insert(media.id().to_string());
-                            }
-                            posts.insert(record.guid().to_string(), record);
-                        }
-                        Err(err) => {
-                            log::error!("Failed to upcast record {}: {:?}", record.guid(), err);
-                        }
-                    }
-=======
-
         let mut sorted =
             RecordMap::from_untyped(changes.to_vec()).context("Failed to upcast records")?;
         let mut posts = sorted.into_hashmap::<Post>();
@@ -120,7 +97,6 @@
                     Some(guid.as_str())
                 } else {
                     None
->>>>>>> 6a30bde4
                 }
             })
             .collect();
