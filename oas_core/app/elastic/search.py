from datetime import datetime
from elasticsearch import Elasticsearch
from pprint import pprint
from app.core.job import Worker
import json

<<<<<<< HEAD
=======
from app.config import config

>>>>>>> ca6c54b3

es = None
class SearchIndex():

    def __init__(self,
                 host=config.es_host,
                 port=config.es_port,
                 index_name=config.index_name,
                 ssl=False,
                 check_certs=False,
                 certs=""):
        global es
        if not es:
            es = self
        self.connection = Elasticsearch([host + ":"+port])
        self.index_name = index_name
        self.certs = certs
        self.ssl = ssl
        self.index = self.connection.indices.create(index=index_name, ignore=400)

    def is_connected(self, host, port):
        if self.connection != host + ":" + port:
            return False
        else:
            return True

    def put(self, doc):
        doc = json.dumps(doc.reprJSON(), cls=Encoder)
        res = self.connection.index(index=self.index_name, id=id, body=doc, doc_type="_doc")
        return res

    def get(self, id):
        self.connection.get(index=self.index_name, id=id, doc_type="_doc")
    
    def search(self, search_term):
        search_param = {"query": {
            "match": {
            "text": search_term
            }
        }}
        response = self.connection.search(index=self.index_name, body=search_param, doc_type="_doc")
        return response
    
    def refresh(self):
        self.connection.indices.refresh(index=self.index_name)


class Document():
    def __init__(self, asr_result, path_to_audio="to-do.mp3"):
        self.results = []
        for result in asr_result["result"]:
            result = AsrInnerResult(
                result["conf"], result["start"], result["end"], result["word"])
            self.results.append(result)
        self.text = asr_result["text"]
        self.path_to_audio = path_to_audio
        self.created_at = datetime.now()
       


    def reprJSON(self):        
        return dict(results=[result.reprJSON() for result in self.results],
                    text=self.text,
                    path_to_audio=self.path_to_audio,
                    created_at=self.created_at
                    )


class AsrInnerResult():
    def __init__(self, conf, start, end, word):
        self.conf = conf
        self.start = start
        self.end = end
        self.word = word

    def reprJSON(self):
        return dict(conf=self.conf,
                    start=self.start,
                    end=self.end,
                    word=self.word
                    )


class Encoder(json.JSONEncoder):
    def default(self, obj):
        if isinstance(obj, datetime):
            return obj.__str__()
        elif hasattr(obj, 'reprJSON'):
            return obj.reprJSON()
        else:
            return json.JSONEncoder.default(self, obj)


if __name__ == "__main__":
    asr_result = {"result": [{
        "conf": 0.49457,
        "end": 2.34,
        "start": 1.35,
        "word": "hello"},
        {
        "conf": 0.9,
        "end": 2.3,
        "start": 1.4,
        "word": "hello"}],
        "text": "transcript"}

    path_to_audio = "path/to/audio"
    
    search_index = SearchIndex("localhost", "9200", "oas")
    doc = Document(asr_result, path_to_audio)

    pprint(search_index.put(doc))
<|MERGE_RESOLUTION|>--- conflicted
+++ resolved
@@ -4,11 +4,7 @@
 from app.core.job import Worker
 import json
 
-<<<<<<< HEAD
-=======
 from app.config import config
-
->>>>>>> ca6c54b3
 
 es = None
 class SearchIndex():
